--- conflicted
+++ resolved
@@ -7,17 +7,6 @@
 ]
 
 [[package]]
-<<<<<<< HEAD
-name = "aenum"
-version = "3.1.16"
-source = { registry = "https://pypi.org/simple" }
-wheels = [
-    { url = "https://files.pythonhosted.org/packages/e3/52/6ad8f63ec8da1bf40f96996d25d5b650fdd38f5975f8c813732c47388f18/aenum-3.1.16-py3-none-any.whl", hash = "sha256:9035092855a98e41b66e3d0998bd7b96280e85ceb3a04cc035636138a1943eaf", size = 165627, upload-time = "2025-04-25T03:17:58.89Z" },
-]
-
-[[package]]
-=======
->>>>>>> 074be5f3
 name = "aiohappyeyeballs"
 version = "2.6.1"
 source = { registry = "https://pypi.org/simple" }
@@ -540,25 +529,6 @@
 ]
 
 [[package]]
-<<<<<<< HEAD
-name = "gremlinpython"
-version = "3.7.3"
-source = { registry = "https://pypi.org/simple" }
-dependencies = [
-    { name = "aenum" },
-    { name = "aiohttp" },
-    { name = "async-timeout" },
-    { name = "isodate" },
-    { name = "nest-asyncio" },
-]
-sdist = { url = "https://files.pythonhosted.org/packages/e3/bd/706ef9c0589f2742c9860d877151807ec9b0f1a2904a605502247c9f773c/gremlinpython-3.7.3.tar.gz", hash = "sha256:c8144bd1099fdcf072deff9a15e260efa9a1a065220495f799f6fc1ff6b83ef4", size = 52585, upload-time = "2024-10-29T17:46:39.912Z" }
-wheels = [
-    { url = "https://files.pythonhosted.org/packages/c2/64/65c9ab3deb11c5e0607c51fcddff3be33a06720cdd08768375720893e994/gremlinpython-3.7.3-py3-none-any.whl", hash = "sha256:56e0da437be3336971761dfeaab8532f0c583aaab760d8783c4a0bb389cfd341", size = 78436, upload-time = "2024-10-29T17:46:38.344Z" },
-]
-
-[[package]]
-=======
->>>>>>> 074be5f3
 name = "grpcio"
 version = "1.73.1"
 source = { registry = "https://pypi.org/simple" }
@@ -707,18 +677,6 @@
 ]
 
 [[package]]
-<<<<<<< HEAD
-name = "isodate"
-version = "0.7.2"
-source = { registry = "https://pypi.org/simple" }
-sdist = { url = "https://files.pythonhosted.org/packages/54/4d/e940025e2ce31a8ce1202635910747e5a87cc3a6a6bb2d00973375014749/isodate-0.7.2.tar.gz", hash = "sha256:4cd1aa0f43ca76f4a6c6c0292a85f40b35ec2e43e315b59f06e6d32171a953e6", size = 29705, upload-time = "2024-10-08T23:04:11.5Z" }
-wheels = [
-    { url = "https://files.pythonhosted.org/packages/15/aa/0aca39a37d3c7eb941ba736ede56d689e7be91cab5d9ca846bde3999eba6/isodate-0.7.2-py3-none-any.whl", hash = "sha256:28009937d8031054830160fce6d409ed342816b543597cece116d966c6d99e15", size = 22320, upload-time = "2024-10-08T23:04:09.501Z" },
-]
-
-[[package]]
-=======
->>>>>>> 074be5f3
 name = "jiter"
 version = "0.10.0"
 source = { registry = "https://pypi.org/simple" }
@@ -1037,18 +995,6 @@
 ]
 
 [[package]]
-<<<<<<< HEAD
-name = "nest-asyncio"
-version = "1.6.0"
-source = { registry = "https://pypi.org/simple" }
-sdist = { url = "https://files.pythonhosted.org/packages/83/f8/51569ac65d696c8ecbee95938f89d4abf00f47d58d48f6fbabfe8f0baefe/nest_asyncio-1.6.0.tar.gz", hash = "sha256:6f172d5449aca15afd6c646851f4e31e02c598d553a667e38cafa997cfec55fe", size = 7418, upload-time = "2024-01-21T14:25:19.227Z" }
-wheels = [
-    { url = "https://files.pythonhosted.org/packages/a0/c4/c2971a3ba4c6103a3d10c4b0f24f461ddc027f0f09763220cf35ca1401b3/nest_asyncio-1.6.0-py3-none-any.whl", hash = "sha256:87af6efd6b5e897c81050477ef65c62e2b2f35d51703cae01aff2905b1852e1c", size = 5195, upload-time = "2024-01-21T14:25:17.223Z" },
-]
-
-[[package]]
-=======
->>>>>>> 074be5f3
 name = "numpy"
 version = "2.2.6"
 source = { registry = "https://pypi.org/simple" }
