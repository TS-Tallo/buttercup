--- conflicted
+++ resolved
@@ -24,15 +24,10 @@
     def __post_init__(self):
         if self.redis is not None:
             queue_factory = QueueFactory(self.redis)
-<<<<<<< HEAD
             # Input queues are non-blocking as we're already sleeping between iterations
-            self.ready_queue = queue_factory.create_ready_tasks_queue(sleep_time=None)
-            self.build_requests_queue = queue_factory.create_build_queue()
             self.cancellation = Cancellation(redis=self.redis, sleep_time=None)
-=======
-            self.ready_queue = queue_factory.create(QueueNames.READY_TASKS, GroupNames.SCHEDULER_READY_TASKS)
-            self.build_requests_queue = queue_factory.create(QueueNames.BUILD)
->>>>>>> f4682345
+            self.ready_queue = queue_factory.create(QueueNames.READY_TASKS, GroupNames.SCHEDULER_READY_TASKS, block_time=None)
+            self.build_requests_queue = queue_factory.create(QueueNames.BUILD, block_time=None)
 
     def mock_process_ready_task(self, task: Task) -> BuildRequest:
         """Mock a ready task processing"""
